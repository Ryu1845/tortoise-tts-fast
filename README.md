### recent updates

- `--sampler dpm++2m` is now **fixed**, and actually uses dpm++2m. see [here](https://github.com/152334H/tortoise-tts-fast/issues/2) for more discussion
- `--kv_cache` is now **fixed**, and produces outputs **identical to the original tortoise repo**. It is also enabled by default now because of this.
- new: :sparkles: [streamlit webui](#Webui) by @Ryu
- Want better voice cloning? We now have [tortoise fine-tuning](https://github.com/152334H/DL-Art-School); load fine-tuned GPT models with `--ar-checkpoint`!
- added [voicefixer](https://github.com/haoheliu/voicefixer)

[click me](#installation) to skip to installation && usage!

---

# Speeding up TorToiSe inference 5x

This is a working project to drastically boost the performance of TorToiSe, without modifying the base models. **Expect speedups of _5~10x_**, and hopefully 20x or larger when this project is complete.

This repo adds the following config options for TorToiSe for faster inference:

- [x] (`--kv_cache`) enabling of [KV cache](https://kipp.ly/blog/transformer-inference-arithmetic/#kv-cache) for MUCH faster GPT sampling
- [x] (`--half`) half precision inference where possible
- [x] (`--sampler dpm++2m`) [DPM-Solver](https://github.com/LuChengTHU/dpm-solver) samplers for better diffusion
- [x] (disable with `--low_vram`) option to toggle cpu offloading, for high vram users

All changes in this fork are licensed under the **AGPL**. For avoidance beyond all doubt, the [following statement](https://en.wikipedia.org/wiki/Apache_License#Licensing_conditions) is added as a comment to all changed code files:

> `AGPL: a notification must be added stating that changes have been made to that file. `

## Current results

All results listed were generated with a slightly undervolted RTX 3090 on Ubuntu 22.04, with the following base command:

```sh
./script/tortoise-tts.py --voice emma --seed 42 --text "$TEXT"
```

### **NOTE**: samples here are somewhat old; they don't have `voicefixer` applied.

Original TorToiSe [repo](https://github.com/neonbjb/tortoise-tts):
| speed (B) | speed (A) | preset | sample |
|-|-|-|-|
| 112.81s | 14.94s | ultra_fast | [here](optimized_examples/A/tortoise_original-with_original_vram/) |

New [repo](https://github.com/152334H/tortoise-tts), with `--preset ultra_fast`:
| speed (B) | speed (A) | GPT kv-cache | sampler | steps | cond-free diffusion | autocast to fp16 | samples (vs orig repo) |
|-|-|-|-|-|-|-|-|
| 118.61 | 11.20 | ❌ | DDIM | 30 | ❌ | ❌ | [identical](optimized_examples/A/tortoise_original/) |
| 9.98 | 4.17 | ✅ | DDIM | 30 | ❌ | ❌ | [identical](optimized_examples/A/tortoise_original-kv_cache/) |
| 14.32 | 5.58 | ✅ | DPM++2M | 30 | ✅ | ❌ | [**best**](optimized_examples/A/very_fast-ar16/) |
| 7.51 | 3.26 | ✅ | DDIM | 10 | ✅ | ❌ | [~identical](optimized_examples/A/ultra_fast-kv_cache/) |
| 7.12 | 3.30 | ✅ | DDIM | 10 | ✅ | ✅ | [okayish](optimized_examples/A/ultra_fast-kv_cache-half/) |
| 7.21 | 3.27 | ✅ | DDIM | 10 | ❌ | ✅ | [bad](optimized_examples/A/ultra_fast-kv_cache-half-no_cond_tree/) |

Results measure the time taken to run **`tts.tts_with_preset(...)`** using the CLI.

The example texts used were:

A (70 characters)

> I'm looking for contributors who can do optimizations better than me.

B (188 characters)

> Then took the other, as just as fair,
>
> And having perhaps the better claim,
>
> Because it was grassy and wanted wear;
>
> Though as for that the passing there
>
> Had worn them really about the same,

Half precision currently significantly worsens outputs, so I do not recommend enabling it unless you are happy with the samples linked. Using `cond_free` with half precision seems to produce decent outputs.

## Installation
<<<<<<< HEAD
=======
There are two methods for installation.

### pure python install
>>>>>>> 4c283041

The installation process is identical to the original tortoise-tts repo.

```shell
git clone https://github.com/152334H/tortoise-tts-fast
cd tortoise-tts-fast
pip3 install torch torchvision torchaudio --extra-index-url https://download.pytorch.org/whl/cu117
python3 -m pip install -e .
```

Note that if you have the original tortoise installed,

- You will need to uninstall it (`pip uninstall tortoise`)
- You will need to install the new requirements (`pip install -r requirements.txt`)
- You may want to install this repository as a symbolic link (`pip install -e .`), as this repository will be updated frequently

### poetry install
First, [install Poetry](https://python-poetry.org/docs/). Then, run:

```shell
poetry install
poetry shell
```

#### pytorch issues

If you are experiencing errors related to GPU usage (or lackthereof), please see the instructions on [the pytorch website](https://pytorch.org/get-started/locally/) to install pytorch with proper GPU support.

## CLI Usage

For maximum speed (and worst quality), you can try:

```sh
./script/tortoise-tts.py --half --no_cond_free --preset ultra_fast --text #...
# or, to only generate 1 sample:
./script/tortoise-tts.py --half --no_cond_free --preset single_sample --candidates 1 --text #...
```

But in most cases, these settings should perform decently && fast:

```sh
./script/tortoise-tts.py --preset ultra_fast --text # ...
```

For better quality, you might want the `very_fast` preset:

```sh
./script/tortoise-tts.py --preset very_fast --text # ...
```

You can obtain outputs 100% identical to the original tortoise repo with the following command:

```sh
./script/tortoise-tts.py --preset ultra_fast_old --original_tortoise --text #...
```

If you want to load a [fine-tuned autoregressive model](https://github.com/152334H/DL-Art-School), use the `--ar-checkpoint` argument:

```sh
./script/tortoise-tts.py --preset very_fast --ar-checkpoint /path/to/checkpoint.pth --text #...
```

## Webui

An experimental [Streamlit](https://streamlit.io/) web UI is now available. To access, run:

```bash
$ streamlit run script/app.py
```

![](./static/webui_simple.png)

![](./static/webui_advanced.png)

## Future plans

Optimization related:

- [ ] add more k-diffusion samplers; optimize diffusion step count
- [ ] **add TensorRT model**. 90% of inference time is spent in the GPT model; compiling it should produce great speedups, but it requires:
  - [ ] a less hacky `transformers` model definition (see `GPT2InferenceModel`)
  - [ ] an ORTModelForCausalLM implementation for tortoise
  - [ ] tensorRT runtime
- [ ] try half precision in the vocoder + diffuser

QoL related:

- [ ] display samples on github pages, where you can do audio embeddings
- [ ] refactor api & CLI args with saner defaults and names
- [ ] improved webui integration

## Motivation

As stated by an [11Labs](https://beta.elevenlabs.io) developer:

![](https://cdn.discordapp.com/attachments/1070203929410940988/1071295918269272124/Screenshot_20230204-130541_Discord.png)

Original README description:

---

# TorToiSe

Tortoise is a text-to-speech program built with the following priorities:

1. Strong multi-voice capabilities.
2. Highly realistic prosody and intonation.

This repo contains all the code needed to run Tortoise TTS in inference mode.

A (_very_) rough draft of the Tortoise paper is now available in doc format. I would definitely appreciate any comments, suggestions or reviews:
https://docs.google.com/document/d/13O_eyY65i6AkNrN_LdPhpUjGhyTNKYHvDrIvHnHe1GA

### Version history

#### v2.4; 2022/5/17

- Removed CVVP model. Found that it does not, in fact, make an appreciable difference in the output.
- Add better debugging support; existing tools now spit out debug files which can be used to reproduce bad runs.

#### v2.3; 2022/5/12

- New CLVP-large model for further improved decoding guidance.
- Improvements to read.py and do_tts.py (new options)

#### v2.2; 2022/5/5

- Added several new voices from the training set.
- Automated redaction. Wrap the text you want to use to prompt the model but not be spoken in brackets.
- Bug fixes

#### v2.1; 2022/5/2

- Added ability to produce totally random voices.
- Added ability to download voice conditioning latent via a script, and then use a user-provided conditioning latent.
- Added ability to use your own pretrained models.
- Refactored directory structures.
- Performance improvements & bug fixes.

## What's in a name?

I'm naming my speech-related repos after Mojave desert flora and fauna. Tortoise is a bit tongue in cheek: this model
is insanely slow. It leverages both an autoregressive decoder **and** a diffusion decoder; both known for their low
sampling rates. On a K80, expect to generate a medium sized sentence every 2 minutes.

## Demos

See [this page](http://nonint.com/static/tortoise_v2_examples.html) for a large list of example outputs.

Cool application of Tortoise+GPT-3 (not by me): https://twitter.com/lexman_ai

## Usage guide

### Colab

Colab is the easiest way to try this out. I've put together a notebook you can use here:
https://colab.research.google.com/drive/1wVVqUPqwiDBUVeWWOUNglpGhU3hg_cbR?usp=sharing

### Local Installation

If you want to use this on your own computer, you must have an NVIDIA GPU.

First, install pytorch using these instructions: [https://pytorch.org/get-started/locally/](https://pytorch.org/get-started/locally/).
On Windows, I **highly** recommend using the Conda installation path. I have been told that if you do not do this, you
will spend a lot of time chasing dependency problems.

Next, install TorToiSe and it's dependencies:

```shell
git clone https://github.com/neonbjb/tortoise-tts.git
cd tortoise-tts
python -m pip install -r ./requirements.txt
python setup.py install
```

If you are on windows, you will also need to install pysoundfile: `conda install -c conda-forge pysoundfile`

### tortoise-tts.py

This script allows you to speak a single phrase with one or more voices.

```shell
./script/tortoise-tts.py --text "I'm going to speak this" --voice random --preset fast
```

For reading large amounts of text:

```shell
./script/tortoise-tts.py --voice random --preset fast < textfile.txt
```

This will break up the textfile into sentences, and then convert them to speech one at a time. It will output a series
of spoken clips as they are generated. Once all the clips are generated, it will combine them into a single file and
output that as well.

Sometimes Tortoise screws up an output. You can re-generate any bad clips by re-running `read.py` with the --regenerate
argument.

### API

Tortoise can be used programmatically, like so:

```python
reference_clips = [utils.audio.load_audio(p, 22050) for p in clips_paths]
tts = api.TextToSpeech()
pcm_audio = tts.tts_with_preset("your text here", voice_samples=reference_clips, preset='fast')
```

## Voice customization guide

Tortoise was specifically trained to be a multi-speaker model. It accomplishes this by consulting reference clips.

These reference clips are recordings of a speaker that you provide to guide speech generation. These clips are used to determine many properties of the output, such as the pitch and tone of the voice, speaking speed, and even speaking defects like a lisp or stuttering. The reference clip is also used to determine non-voice related aspects of the audio output like volume, background noise, recording quality and reverb.

### Random voice

I've included a feature which randomly generates a voice. These voices don't actually exist and will be random every time you run
it. The results are quite fascinating and I recommend you play around with it!

You can use the random voice by passing in 'random' as the voice name. Tortoise will take care of the rest.

For the those in the ML space: this is created by projecting a random vector onto the voice conditioning latent space.

### Provided voices

This repo comes with several pre-packaged voices. Voices prepended with "train\_" came from the training set and perform
far better than the others. If your goal is high quality speech, I recommend you pick one of them. If you want to see
what Tortoise can do for zero-shot mimicking, take a look at the others.

### Adding a new voice

To add new voices to Tortoise, you will need to do the following:

1. Gather audio clips of your speaker(s). Good sources are YouTube interviews (you can use youtube-dl to fetch the audio), audiobooks or podcasts. Guidelines for good clips are in the next section.
2. Cut your clips into ~10 second segments. You want at least 3 clips. More is better, but I only experimented with up to 5 in my testing.
3. Save the clips as a WAV file with floating point format and a 22,050 sample rate.
4. Create a subdirectory in voices/
5. Put your clips in that subdirectory.
6. Run tortoise utilities with --voice=<your_subdirectory_name>.

### Picking good reference clips

As mentioned above, your reference clips have a profound impact on the output of Tortoise. Following are some tips for picking
good clips:

1. Avoid clips with background music, noise or reverb. These clips were removed from the training dataset. Tortoise is unlikely to do well with them.
2. Avoid speeches. These generally have distortion caused by the amplification system.
3. Avoid clips from phone calls.
4. Avoid clips that have excessive stuttering, stammering or words like "uh" or "like" in them.
5. Try to find clips that are spoken in such a way as you wish your output to sound like. For example, if you want to hear your target voice read an audiobook, try to find clips of them reading a book.
6. The text being spoken in the clips does not matter, but diverse text does seem to perform better.

## Advanced Usage

### Generation settings

Tortoise is primarily an autoregressive decoder model combined with a diffusion model. Both of these have a lot of knobs
that can be turned that I've abstracted away for the sake of ease of use. I did this by generating thousands of clips using
various permutations of the settings and using a metric for voice realism and intelligibility to measure their effects. I've
set the defaults to the best overall settings I was able to find. For specific use-cases, it might be effective to play with
these settings (and it's very likely that I missed something!)

These settings are not available in the normal scripts packaged with Tortoise. They are available, however, in the API. See
`api.tts` for a full list.

### Prompt engineering

Some people have discovered that it is possible to do prompt engineering with Tortoise! For example, you can evoke emotion
by including things like "I am really sad," before your text. I've built an automated redaction system that you can use to
take advantage of this. It works by attempting to redact any text in the prompt surrounded by brackets. For example, the
prompt "\[I am really sad,\] Please feed me." will only speak the words "Please feed me" (with a sad tonality).

### Playing with the voice latent

Tortoise ingests reference clips by feeding them through individually through a small submodel that produces a point latent,
then taking the mean of all of the produced latents. The experimentation I have done has indicated that these point latents
are quite expressive, affecting everything from tone to speaking rate to speech abnormalities.

This lends itself to some neat tricks. For example, you can combine feed two different voices to tortoise and it will output
what it thinks the "average" of those two voices sounds like.

#### Generating conditioning latents from voices

Use the script `get_conditioning_latents.py` to extract conditioning latents for a voice you have installed. This script
will dump the latents to a .pth pickle file. The file will contain a single tuple, (autoregressive_latent, diffusion_latent).

Alternatively, use the api.TextToSpeech.get_conditioning_latents() to fetch the latents.

#### Using raw conditioning latents to generate speech

After you've played with them, you can use them to generate speech by creating a subdirectory in voices/ with a single
".pth" file containing the pickled conditioning latents as a tuple (autoregressive_latent, diffusion_latent).

### Send me feedback!

Probabilistic models like Tortoise are best thought of as an "augmented search" - in this case, through the space of possible
utterances of a specific string of text. The impact of community involvement in perusing these spaces (such as is being done with
GPT-3 or CLIP) has really surprised me. If you find something neat that you can do with Tortoise that isn't documented here,
please report it to me! I would be glad to publish it to this page.

## Tortoise-detect

Out of concerns that this model might be misused, I've built a classifier that tells the likelihood that an audio clip
came from Tortoise.

This classifier can be run on any computer, usage is as follows:

```commandline
python tortoise/is_this_from_tortoise.py --clip=<path_to_suspicious_audio_file>
```

This model has 100% accuracy on the contents of the results/ and voices/ folders in this repo. Still, treat this classifier
as a "strong signal". Classifiers can be fooled and it is likewise not impossible for this classifier to exhibit false
positives.

## Model architecture

Tortoise TTS is inspired by OpenAI's DALLE, applied to speech data and using a better decoder. It is made up of 5 separate
models that work together. I've assembled a write-up of the system architecture here:
[https://nonint.com/2022/04/25/tortoise-architectural-design-doc/](https://nonint.com/2022/04/25/tortoise-architectural-design-doc/)

## Training

These models were trained on my "homelab" server with 8 RTX 3090s over the course of several months. They were trained on a dataset consisting of
~50k hours of speech data, most of which was transcribed by [ocotillo](http://www.github.com/neonbjb/ocotillo). Training was done on my own
[DLAS](https://github.com/neonbjb/DL-Art-School) trainer.

I currently do not have plans to release the training configurations or methodology. See the next section..

## Ethical Considerations

Tortoise v2 works considerably better than I had planned. When I began hearing some of the outputs of the last few versions, I began
wondering whether or not I had an ethically unsound project on my hands. The ways in which a voice-cloning text-to-speech system
could be misused are many. It doesn't take much creativity to think up how.

After some thought, I have decided to go forward with releasing this. Following are the reasons for this choice:

1. It is primarily good at reading books and speaking poetry. Other forms of speech do not work well.
2. It was trained on a dataset which does not have the voices of public figures. While it will attempt to mimic these voices if they are provided as references, it does not do so in such a way that most humans would be fooled.
3. The above points could likely be resolved by scaling up the model and the dataset. For this reason, I am currently withholding details on how I trained the model, pending community feedback.
4. I am releasing a separate classifier model which will tell you whether a given audio clip was generated by Tortoise or not. See `tortoise-detect` above.
5. If I, a tinkerer with a BS in computer science with a ~$15k computer can build this, then any motivated corporation or state can as well. I would prefer that it be in the open and everyone know the kinds of things ML can do.

### Diversity

The diversity expressed by ML models is strongly tied to the datasets they were trained on.

Tortoise was trained primarily on a dataset consisting of audiobooks. I made no effort to
balance diversity in this dataset. For this reason, Tortoise will be particularly poor at generating the voices of minorities
or of people who speak with strong accents.

## Looking forward

Tortoise v2 is about as good as I think I can do in the TTS world with the resources I have access to. A phenomenon that happens when
training very large models is that as parameter count increases, the communication bandwidth needed to support distributed training
of the model increases multiplicatively. On enterprise-grade hardware, this is not an issue: GPUs are attached together with
exceptionally wide buses that can accommodate this bandwidth. I cannot afford enterprise hardware, though, so I am stuck.

I want to mention here
that I think Tortoise could do be a **lot** better. The three major components of Tortoise are either vanilla Transformer Encoder stacks
or Decoder stacks. Both of these types of models have a rich experimental history with scaling in the NLP realm. I see no reason
to believe that the same is not true of TTS.

The largest model in Tortoise v2 is considerably smaller than GPT-2 large. It is 20x smaller that the original DALLE transformer.
Imagine what a TTS model trained at or near GPT-3 or DALLE scale could achieve.

If you are an ethical organization with computational resources to spare interested in seeing what this model could do
if properly scaled out, please reach out to me! I would love to collaborate on this.

## Acknowledgements

This project has garnered more praise than I expected. I am standing on the shoulders of giants, though, and I want to
credit a few of the amazing folks in the community that have helped make this happen:

- Hugging Face, who wrote the GPT model and the generate API used by Tortoise, and who hosts the model weights.
- [Ramesh et al](https://arxiv.org/pdf/2102.12092.pdf) who authored the DALLE paper, which is the inspiration behind Tortoise.
- [Nichol and Dhariwal](https://arxiv.org/pdf/2102.09672.pdf) who authored the (revision of) the code that drives the diffusion model.
- [Jang et al](https://arxiv.org/pdf/2106.07889.pdf) who developed and open-sourced univnet, the vocoder this repo uses.
- [Kim and Jung](https://github.com/mindslab-ai/univnet) who implemented univnet pytorch model.
- [lucidrains](https://github.com/lucidrains) who writes awesome open source pytorch models, many of which are used here.
- [Patrick von Platen](https://huggingface.co/patrickvonplaten) whose guides on setting up wav2vec were invaluable to building my dataset.

## Notice

Tortoise was built entirely by me using my own hardware. My employer was not involved in any facet of Tortoise's development.

If you use this repo or the ideas therein for your research, please cite it! A bibtex entree can be found in the right pane on GitHub.<|MERGE_RESOLUTION|>--- conflicted
+++ resolved
@@ -73,12 +73,10 @@
 Half precision currently significantly worsens outputs, so I do not recommend enabling it unless you are happy with the samples linked. Using `cond_free` with half precision seems to produce decent outputs.
 
 ## Installation
-<<<<<<< HEAD
-=======
+
 There are two methods for installation.
 
 ### pure python install
->>>>>>> 4c283041
 
 The installation process is identical to the original tortoise-tts repo.
 
@@ -96,6 +94,7 @@
 - You may want to install this repository as a symbolic link (`pip install -e .`), as this repository will be updated frequently
 
 ### poetry install
+
 First, [install Poetry](https://python-poetry.org/docs/). Then, run:
 
 ```shell
